--- conflicted
+++ resolved
@@ -129,13 +129,7 @@
 /// Returns the rounded value, or an error if the rounding failed.
 fn round_parametric(value: f64, step_parameter: usize) -> Result<u64, LaplaceError> {
     if step_parameter == 0 {
-<<<<<<< HEAD
         return Err(LaplaceError::InvalidArgRoundingStepZero);
-=======
-        return Err(LaplaceError::RoundingStepError(
-            "Rounding step zero not allowed".to_string(),
-        ));
->>>>>>> 45b07b4d
     }
     Ok((value / step_parameter as f64).round() as u64 * step_parameter as u64)
 }
