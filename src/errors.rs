use statrs::StatsError;
use thiserror::Error;

#[derive(Error, Debug)]
pub enum LaplaceError {
<<<<<<< HEAD
    #[error("Unable to create Laplace distribution: {0}")]
    DistributionCreationError(StatsError),
    #[error("Rounding step zero not allowed")]
    InvalidArgRoundingStepZero,
    #[error("Deserialization error: {0}")]
    DeserializationError(String),
    #[error("Serialization error: {0}")]
    SerializationError(String),
    #[error("Rounding step error: {0}")]
=======
    #[error("Unable to create Laplace distribution")]
    DistributionCreationError(String),
    #[error("Rounding step error")]
>>>>>>> 45b07b4d
    RoundingStepError(String),
}<|MERGE_RESOLUTION|>--- conflicted
+++ resolved
@@ -3,20 +3,10 @@
 
 #[derive(Error, Debug)]
 pub enum LaplaceError {
-<<<<<<< HEAD
     #[error("Unable to create Laplace distribution: {0}")]
     DistributionCreationError(StatsError),
     #[error("Rounding step zero not allowed")]
     InvalidArgRoundingStepZero,
-    #[error("Deserialization error: {0}")]
-    DeserializationError(String),
-    #[error("Serialization error: {0}")]
-    SerializationError(String),
     #[error("Rounding step error: {0}")]
-=======
-    #[error("Unable to create Laplace distribution")]
-    DistributionCreationError(String),
-    #[error("Rounding step error")]
->>>>>>> 45b07b4d
     RoundingStepError(String),
 }